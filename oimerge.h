/**
 * @file
 * @ingroup oimerge
 * Definitions for merge component of OIFITSlib.
 *
 * Copyright (C) 2007, 2014 John Young
 *
 *
 * This file is part of OIFITSlib.
 *
 * OIFITSlib is free software: you can redistribute it and/or modify
 * it under the terms of the GNU Lesser General Public License as
 * published by the Free Software Foundation, either version 3 of the
 * License, or (at your option) any later version.
 *
 * OIFITSlib is distributed in the hope that it will be useful, but
 * WITHOUT ANY WARRANTY; without even the implied warranty of
 * MERCHANTABILITY or FITNESS FOR A PARTICULAR PURPOSE.  See the GNU
 * Lesser General Public License for more details.
 *
 * You should have received a copy of the GNU Lesser General Public
 * License along with OIFITSlib.  If not, see
 * http://www.gnu.org/licenses/
 */

/**
 * @defgroup oimerge  OIFITS Merger
 *
 * This module implements merging of a list of OIFITS datasets into a
 * single dataset.
 *
 * To simplify the implementation, OI_ARRAY tables are not copied into
 * the output dataset (these are not required by the OIFITS
 * standard). Target records with the same target name are merged
 * (without checking that the coordinates etc. are identical), as are
 * duplicate OI_WAVELENGTH tables.
 *
 * A merged dataset should be obtained by calling merge_oi_fits()
 * (which takes a variable number of arguments) or
 * merge_oi_fits_list() (which takes a linked list of datasets to
 * merge). Applications should not normally need to call the
 * lower-level functions that merge subsets of the OIFITS tables (such
 * as merge_oi_target() and merge_all_oi_vis2()).
 *
 * @{
 */

#ifndef OIMERGE_H
#define OIMERGE_H

#include "oifile.h"

/*
 * Function prototypes
 */
void merge_oi_header(const GList *, oi_fits *);
GHashTable *merge_oi_target(const GList *, oi_fits *);
GList *merge_all_oi_array(const GList *, oi_fits *);
GList *merge_all_oi_wavelength(const GList *, oi_fits *);
<<<<<<< HEAD
GList *merge_all_oi_corr(const GList *, oi_fits *);
=======
>>>>>>> 3b3796e2
void merge_all_oi_vis(const GList *, GHashTable *,
                      const GList *, const GList *, oi_fits *);
void merge_all_oi_vis2(const GList *, GHashTable *,
                       const GList *, const GList *, oi_fits *);
void merge_all_oi_t3(const GList *, GHashTable *,
                     const GList *, const GList *, oi_fits *);
<<<<<<< HEAD
void merge_all_oi_spectrum(const GList *, GHashTable *, const GList *,
                           oi_fits *);
=======
>>>>>>> 3b3796e2
void merge_oi_fits_list(const GList *, oi_fits *);
void merge_oi_fits(oi_fits *, oi_fits *, oi_fits *,...);

#endif /* #ifndef OIMERGE_H */

/** @} */<|MERGE_RESOLUTION|>--- conflicted
+++ resolved
@@ -57,21 +57,15 @@
 GHashTable *merge_oi_target(const GList *, oi_fits *);
 GList *merge_all_oi_array(const GList *, oi_fits *);
 GList *merge_all_oi_wavelength(const GList *, oi_fits *);
-<<<<<<< HEAD
 GList *merge_all_oi_corr(const GList *, oi_fits *);
-=======
->>>>>>> 3b3796e2
 void merge_all_oi_vis(const GList *, GHashTable *,
-                      const GList *, const GList *, oi_fits *);
+                      const GList *, const GList *, const GList *, oi_fits *);
 void merge_all_oi_vis2(const GList *, GHashTable *,
-                       const GList *, const GList *, oi_fits *);
+                       const GList *, const GList *, const GList *, oi_fits *);
 void merge_all_oi_t3(const GList *, GHashTable *,
-                     const GList *, const GList *, oi_fits *);
-<<<<<<< HEAD
+                     const GList *, const GList *, const GList *, oi_fits *);
 void merge_all_oi_spectrum(const GList *, GHashTable *, const GList *,
-                           oi_fits *);
-=======
->>>>>>> 3b3796e2
+                           const GList *, const GList *, oi_fits *);
 void merge_oi_fits_list(const GList *, oi_fits *);
 void merge_oi_fits(oi_fits *, oi_fits *, oi_fits *,...);
 
